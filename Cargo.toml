--- conflicted
+++ resolved
@@ -339,11 +339,6 @@
 reth-trie-parallel = { path = "crates/trie/parallel" }
 
 # revm
-<<<<<<< HEAD
-revm = { version = "8.0.0", features = ["std", "secp256k1"], default-features = false }
-revm-primitives = { version = "3.1.1", features = ["std"], default-features = false }
-revm-inspectors = { git = "https://github.com/paradigmxyz/evm-inspectors", rev = "848d568" }
-=======
 revm = { version = "9.0.0", features = [
     "std",
     "secp256k1",
@@ -353,7 +348,6 @@
     "std",
 ], default-features = false }
 revm-inspectors = { git = "https://github.com/paradigmxyz/revm-inspectors", rev = "4fe17f0" }
->>>>>>> d786b459
 
 # eth
 alloy-chains = "0.1.15"
@@ -361,23 +355,24 @@
 alloy-dyn-abi = "0.7.2"
 alloy-sol-types = "0.7.2"
 alloy-rlp = "0.3.4"
-<<<<<<< HEAD
-alloy-trie = "0.3.1"
-alloy-rpc-types = { git = "https://github.com/brechtpd/alloy", branch = "175_4e22b9e" }
-alloy-rpc-types-anvil = { git = "https://github.com/brechtpd/alloy", branch = "175_4e22b9e" }
-alloy-rpc-types-trace = { git = "https://github.com/brechtpd/alloy", branch = "175_4e22b9e" }
-alloy-rpc-types-engine = { git = "https://github.com/brechtpd/alloy", branch = "175_4e22b9e" }
-alloy-genesis = { git = "https://github.com/brechtpd/alloy", branch = "175_4e22b9e" }
-alloy-node-bindings = { git = "https://github.com/brechtpd/alloy", branch = "175_4e22b9e" }
-alloy-provider = { git = "https://github.com/brechtpd/alloy", branch = "175_4e22b9e", default-features = false, features = [
-    "reqwest",
-] }
-alloy-eips = { git = "https://github.com/brechtpd/alloy", branch = "175_4e22b9e" }
-alloy-signer = { git = "https://github.com/brechtpd/alloy", branch = "175_4e22b9e" }
-alloy-signer-wallet = { git = "https://github.com/brechtpd/alloy", branch = "175_4e22b9e" }
-alloy-network = { git = "https://github.com/brechtpd/alloy", branch = "175_4e22b9e" }
-alloy-consensus = { git = "https://github.com/brechtpd/alloy", branch = "175_4e22b9e" }
-=======
+
+# TODO(Brecht)
+# alloy-trie = "0.3.1"
+# alloy-rpc-types = { git = "https://github.com/brechtpd/alloy", branch = "175_4e22b9e" }
+# alloy-rpc-types-anvil = { git = "https://github.com/brechtpd/alloy", branch = "175_4e22b9e" }
+# alloy-rpc-types-trace = { git = "https://github.com/brechtpd/alloy", branch = "175_4e22b9e" }
+# alloy-rpc-types-engine = { git = "https://github.com/brechtpd/alloy", branch = "175_4e22b9e" }
+# alloy-genesis = { git = "https://github.com/brechtpd/alloy", branch = "175_4e22b9e" }
+# alloy-node-bindings = { git = "https://github.com/brechtpd/alloy", branch = "175_4e22b9e" }
+# alloy-provider = { git = "https://github.com/brechtpd/alloy", branch = "175_4e22b9e", default-features = false, features = [
+#     "reqwest",
+# ] }
+# alloy-eips = { git = "https://github.com/brechtpd/alloy", branch = "175_4e22b9e" }
+# alloy-signer = { git = "https://github.com/brechtpd/alloy", branch = "175_4e22b9e" }
+# alloy-signer-wallet = { git = "https://github.com/brechtpd/alloy", branch = "175_4e22b9e" }
+# alloy-network = { git = "https://github.com/brechtpd/alloy", branch = "175_4e22b9e" }
+# alloy-consensus = { git = "https://github.com/brechtpd/alloy", branch = "175_4e22b9e" }
+
 alloy-trie = "0.4"
 alloy-rpc-types = { version = "0.1", default-features = false, features = [
     "eth",
@@ -409,7 +404,6 @@
 alloy-pubsub = { version = "0.1", default-features = false }
 alloy-json-rpc = { version = "0.1", default-features = false }
 alloy-rpc-client = { version = "0.1", default-features = false }
->>>>>>> d786b459
 
 # misc
 auto_impl = "1"
@@ -447,18 +441,15 @@
 dyn-clone = "1.0.17"
 sha2 = { version = "0.10", default-features = false }
 paste = "1.0"
-<<<<<<< HEAD
-lazy_static = "1.4.0"
-=======
 url = "2.3"
 backon = "0.4"
+lazy_static = "1.4.0"
 
 # metrics
 metrics = "0.22.0"
 metrics-exporter-prometheus = { version = "0.14.0", default-features = false }
 metrics-util = "0.16.0"
 metrics-process = "2.0.0"
->>>>>>> d786b459
 
 # proc-macros
 proc-macro2 = "1.0"
@@ -502,11 +493,18 @@
     "global-context",
     "recovery",
 ] }
+#secp256k1 = { git = "https://github.com/CeciliaZ030/rust-secp256k1", branch = "sp1-patch", default-features = false, features = [
+#    "alloc",
+#    "recovery",
+#    "rand",
+#    "global-context",
+#] }
 # TODO: Remove `k256` feature: https://github.com/sigp/enr/pull/74
-enr = { version = "0.12.0", default-features = false, features = [
-    "k256",
-    "rust-secp256k1",
-] }
+#enr = { version = "0.12.0", default-features = false, features = [
+#    "k256",
+#    "rust-secp256k1",
+#] }
+enr = { version = "0.12.1", default-features = false }
 
 # for eip-4844
 c-kzg = "1.0.0"
@@ -527,33 +525,32 @@
 similar-asserts = "1.5.0"
 test-fuzz = "5"
 
-<<<<<<< HEAD
 # raiko
 raiko-host = { git = "https://github.com/taikoxyz/raiko.git", branch = "reth-support" }
 raiko-lib = { git = "https://github.com/taikoxyz/raiko.git", branch = "reth-support" }
 raiko-primitives = { git = "https://github.com/taikoxyz/raiko.git", branch = "reth-support" }
 anyhow = "1.0"
 
+# TODO(Brecht)
 # used in revm-inspector
-[patch."https://github.com/alloy-rs/alloy"]
-alloy-rpc-types = { git = "https://github.com/brechtpd/alloy", branch = "175_4e22b9e" }
-alloy-rpc-types-trace = { git = "https://github.com/brechtpd/alloy", branch = "175_4e22b9e" }
-
-[patch.crates-io]
-revm = { git = "https://github.com/taikoxyz/revm.git", branch = "v35_taiko_v2", default-features = false, features = [
-    "std",
-    "serde",
-    "taiko",
-]}
-revm-primitives = { git = "https://github.com/taikoxyz/revm.git", branch = "v35_taiko_v2", default-features = false, features = [
-    "std",
-    "serde",
-    "taiko",
-]}
-=======
+#[patch."https://github.com/alloy-rs/alloy"]
+#alloy-rpc-types = { git = "https://github.com/brechtpd/alloy", branch = "175_4e22b9e" }
+#alloy-rpc-types-trace = { git = "https://github.com/brechtpd/alloy", branch = "175_4e22b9e" }
+
 [patch.crates-io]
 revm = { git = "https://github.com/bluealloy/revm.git", rev = "41e2f7f" }
 revm-interpreter = { git = "https://github.com/bluealloy/revm.git", rev = "41e2f7f" }
 revm-precompile = { git = "https://github.com/bluealloy/revm.git", rev = "41e2f7f" }
 revm-primitives = { git = "https://github.com/bluealloy/revm.git", rev = "41e2f7f" }
->>>>>>> d786b459
+
+# TODO(Brecht)
+# revm = { git = "https://github.com/taikoxyz/revm.git", branch = "v35_taiko_v2", default-features = false, features = [
+#     "std",
+#     "serde",
+#     "taiko",
+# ]}
+# revm-primitives = { git = "https://github.com/taikoxyz/revm.git", branch = "v35_taiko_v2", default-features = false, features = [
+#     "std",
+#     "serde",
+#     "taiko",
+# ]}