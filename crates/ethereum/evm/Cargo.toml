--- conflicted
+++ resolved
@@ -22,21 +22,17 @@
 
 # Ethereum
 revm-primitives.workspace = true
-alloy-sol-types.workspace = true
 
-<<<<<<< HEAD
-# misc
-tracing.workspace = true
-anyhow.workspace = true
-lazy_static.workspace = true
-=======
 # Alloy
 alloy-eips.workspace = true
 alloy-sol-types.workspace = true
->>>>>>> d786b459
+
+# Misc
+lazy_static.workspace = true
+anyhow.workspace = true
 
 [dev-dependencies]
 reth-testing-utils.workspace = true
 reth-revm = { workspace = true, features = ["test-utils"] }
 secp256k1.workspace = true
-serde_json.workspace = true
+serde_json.workspace = true