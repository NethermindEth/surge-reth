//! Implementation specific Errors for the `eth_` namespace.

use crate::result::{internal_rpc_err, invalid_params_rpc_err, rpc_err, rpc_error_with_code};
use alloy_sol_types::decode_revert_reason;
use jsonrpsee::types::{error::CALL_EXECUTION_FAILED_CODE, ErrorObject};
use reth_errors::RethError;
use reth_primitives::{revm_primitives::InvalidHeader, Address, Bytes};
use reth_rpc_types::{
    error::EthRpcErrorCode, request::TransactionInputError, BlockError, ToRpcError,
};
use reth_transaction_pool::error::{
    Eip4844PoolTransactionError, InvalidPoolTransactionError, PoolError, PoolErrorKind,
    PoolTransactionError,
};
use revm::primitives::{EVMError, ExecutionResult, HaltReason, OutOfGasError};
use revm_inspectors::tracing::{js::JsInspectorError, MuxError};
use std::time::Duration;

/// Result alias
pub type EthResult<T> = Result<T, EthApiError>;

/// Errors that can occur when interacting with the `eth_` namespace
#[derive(Debug, thiserror::Error)]
pub enum EthApiError {
    /// When a raw transaction is empty
    #[error("empty transaction data")]
    EmptyRawTransactionData,
    /// When decoding a signed transaction fails
    #[error("failed to decode signed transaction")]
    FailedToDecodeSignedTransaction,
    /// When the transaction signature is invalid
    #[error("invalid transaction signature")]
    InvalidTransactionSignature,
    /// Errors related to the transaction pool
    #[error(transparent)]
    PoolError(RpcPoolError),
    /// When an unknown block number is encountered
    #[error("unknown block number")]
    UnknownBlockNumber,
    /// Thrown when querying for `finalized` or `safe` block before the merge transition is
    /// finalized, <https://github.com/ethereum/execution-apis/blob/6d17705a875e52c26826124c2a8a15ed542aeca2/src/schemas/block.yaml#L109>
    ///
    /// op-node now checks for either `Unknown block` OR `unknown block`:
    /// <https://github.com/ethereum-optimism/optimism/blob/3b374c292e2b05cc51b52212ba68dd88ffce2a3b/op-service/sources/l2_client.go#L105>
    ///
    /// TODO(#8045): Temporary, until a version of <https://github.com/ethereum-optimism/optimism/pull/10071> is pushed through that doesn't require this to figure out the EL sync status.
    #[error("unknown block")]
    UnknownSafeOrFinalizedBlock,
    /// Thrown when an unknown block or transaction index is encountered
    #[error("unknown block or tx index")]
    UnknownBlockOrTxIndex,
    /// When an invalid block range is provided
    #[error("invalid block range")]
    InvalidBlockRange,
    /// An internal error where prevrandao is not set in the evm's environment
    #[error("prevrandao not in the EVM's environment after merge")]
    PrevrandaoNotSet,
    /// `excess_blob_gas` is not set for Cancun and above
    #[error("excess blob gas missing in the EVM's environment after Cancun")]
    ExcessBlobGasNotSet,
    /// Thrown when a call or transaction request (`eth_call`, `eth_estimateGas`,
    /// `eth_sendTransaction`) contains conflicting fields (legacy, EIP-1559)
    #[error("both gasPrice and (maxFeePerGas or maxPriorityFeePerGas) specified")]
    ConflictingFeeFieldsInRequest,
    /// Errors related to invalid transactions
    #[error(transparent)]
    InvalidTransaction(#[from] RpcInvalidTransactionError),
    /// Thrown when constructing an RPC block from primitive block data fails
    #[error(transparent)]
    InvalidBlockData(#[from] BlockError),
    /// Thrown when an `AccountOverride` contains conflicting `state` and `stateDiff` fields
    #[error("account {0:?} has both 'state' and 'stateDiff'")]
    BothStateAndStateDiffInOverride(Address),
    /// Other internal error
    #[error(transparent)]
    Internal(RethError),
    /// Error related to signing
    #[error(transparent)]
    Signing(#[from] SignError),
    /// Thrown when a requested transaction is not found
    #[error("transaction not found")]
    TransactionNotFound,
    /// Some feature is unsupported
    #[error("unsupported")]
    Unsupported(&'static str),
    /// General purpose error for invalid params
    #[error("{0}")]
    InvalidParams(String),
    /// When the tracer config does not match the tracer
    #[error("invalid tracer config")]
    InvalidTracerConfig,
    /// When the percentile array is invalid
    #[error("invalid reward percentiles")]
    InvalidRewardPercentiles,
    /// Error thrown when a spawned blocking task failed to deliver an anticipated response.
    ///
    /// This only happens if the blocking task panics and is aborted before it can return a
    /// response back to the request handler.
    #[error("internal blocking task error")]
    InternalBlockingTaskError,
    /// Error thrown when a spawned blocking task failed to deliver an anticipated response
    #[error("internal eth error")]
    InternalEthError,
    /// Error thrown when a (tracing) call exceeds the configured timeout
    #[error("execution aborted (timeout = {0:?})")]
    ExecutionTimedOut(Duration),
    /// Internal Error thrown by the javascript tracer
    #[error("{0}")]
    InternalJsTracerError(String),
    #[error(transparent)]
    /// Call Input error when both `data` and `input` fields are set and not equal.
    TransactionInputError(#[from] TransactionInputError),
    /// Evm generic purpose error.
    #[error("Revm error: {0}")]
    EvmCustom(String),
    /// Evm precompile error
    #[error("Revm precompile error: {0}")]
    EvmPrecompile(String),
    /// Error encountered when converting a transaction type
    #[error("Transaction conversion error")]
    TransactionConversionError,
    /// Error thrown when tracing with a muxTracer fails
    #[error(transparent)]
    MuxTracerError(#[from] MuxError),
    /// Any other error
    #[error("{0}")]
    Other(Box<dyn ToRpcError>),
}

impl EthApiError {
    /// crates a new [`EthApiError::Other`] variant.
    pub fn other<E: ToRpcError>(err: E) -> Self {
        Self::Other(Box::new(err))
    }
}

impl From<EthApiError> for ErrorObject<'static> {
    fn from(error: EthApiError) -> Self {
        match error {
            EthApiError::FailedToDecodeSignedTransaction |
            EthApiError::InvalidTransactionSignature |
            EthApiError::EmptyRawTransactionData |
            EthApiError::InvalidBlockRange |
            EthApiError::ConflictingFeeFieldsInRequest |
            EthApiError::Signing(_) |
            EthApiError::BothStateAndStateDiffInOverride(_) |
            EthApiError::InvalidTracerConfig |
            EthApiError::TransactionConversionError => invalid_params_rpc_err(error.to_string()),
            EthApiError::InvalidTransaction(err) => err.into(),
            EthApiError::PoolError(err) => err.into(),
            EthApiError::PrevrandaoNotSet |
            EthApiError::ExcessBlobGasNotSet |
            EthApiError::InvalidBlockData(_) |
            EthApiError::Internal(_) |
            EthApiError::TransactionNotFound |
            EthApiError::EvmCustom(_) |
            EthApiError::EvmPrecompile(_) |
            EthApiError::InvalidRewardPercentiles => internal_rpc_err(error.to_string()),
            EthApiError::UnknownBlockNumber | EthApiError::UnknownBlockOrTxIndex => {
                rpc_error_with_code(EthRpcErrorCode::ResourceNotFound.code(), error.to_string())
            }
            EthApiError::UnknownSafeOrFinalizedBlock => {
                rpc_error_with_code(EthRpcErrorCode::UnknownBlock.code(), error.to_string())
            }
            EthApiError::Unsupported(msg) => internal_rpc_err(msg),
            EthApiError::InternalJsTracerError(msg) => internal_rpc_err(msg),
            EthApiError::InvalidParams(msg) => invalid_params_rpc_err(msg),
            err @ EthApiError::ExecutionTimedOut(_) => {
                rpc_error_with_code(CALL_EXECUTION_FAILED_CODE, err.to_string())
            }
            err @ EthApiError::InternalBlockingTaskError | err @ EthApiError::InternalEthError => {
                internal_rpc_err(err.to_string())
            }
            err @ EthApiError::TransactionInputError(_) => invalid_params_rpc_err(err.to_string()),
            EthApiError::Other(err) => err.to_rpc_error(),
            EthApiError::MuxTracerError(msg) => internal_rpc_err(msg.to_string()),
        }
    }
}

impl From<JsInspectorError> for EthApiError {
    fn from(error: JsInspectorError) -> Self {
        match error {
            err @ JsInspectorError::JsError(_) => Self::InternalJsTracerError(err.to_string()),
            err => Self::InvalidParams(err.to_string()),
        }
    }
}

impl From<RethError> for EthApiError {
    fn from(error: RethError) -> Self {
        match error {
            RethError::Provider(err) => err.into(),
            err => Self::Internal(err),
        }
    }
}

impl From<reth_errors::ProviderError> for EthApiError {
    fn from(error: reth_errors::ProviderError) -> Self {
        use reth_errors::ProviderError;
        match error {
            ProviderError::HeaderNotFound(_) |
            ProviderError::BlockHashNotFound(_) |
            ProviderError::BestBlockNotFound |
            ProviderError::BlockNumberForTransactionIndexNotFound |
            ProviderError::TotalDifficultyNotFound { .. } |
            ProviderError::UnknownBlockHash(_) => Self::UnknownBlockNumber,
            ProviderError::FinalizedBlockNotFound | ProviderError::SafeBlockNotFound => {
                Self::UnknownSafeOrFinalizedBlock
            }
            err => Self::Internal(err.into()),
        }
    }
}

impl<T> From<EVMError<T>> for EthApiError
where
    T: Into<Self>,
{
    fn from(err: EVMError<T>) -> Self {
        match err {
            EVMError::Transaction(err) => RpcInvalidTransactionError::from(err).into(),
            EVMError::Header(InvalidHeader::PrevrandaoNotSet) => Self::PrevrandaoNotSet,
            EVMError::Header(InvalidHeader::ExcessBlobGasNotSet) => Self::ExcessBlobGasNotSet,
            EVMError::Database(err) => err.into(),
            EVMError::Custom(err) => Self::EvmCustom(err),
            EVMError::Precompile(err) => Self::EvmPrecompile(err),
        }
    }
}

/// An error due to invalid transaction.
///
/// The only reason this exists is to maintain compatibility with other clients de-facto standard
/// error messages.
///
/// These error variants can be thrown when the transaction is checked prior to execution.
///
/// These variants also cover all errors that can be thrown by revm.
///
/// ## Nomenclature
///
/// This type is explicitly modeled after geth's error variants and uses
///   `fee cap` for `max_fee_per_gas`
///   `tip` for `max_priority_fee_per_gas`
#[derive(thiserror::Error, Debug)]
pub enum RpcInvalidTransactionError {
    /// returned if the nonce of a transaction is lower than the one present in the local chain.
    #[error("nonce too low")]
    NonceTooLow,
    /// returned if the nonce of a transaction is higher than the next one expected based on the
    /// local chain.
    #[error("nonce too high")]
    NonceTooHigh,
    /// Returned if the nonce of a transaction is too high
    /// Incrementing the nonce would lead to invalid state (overflow)
    #[error("nonce has max value")]
    NonceMaxValue,
    /// thrown if the transaction sender doesn't have enough funds for a transfer
    #[error("insufficient funds for transfer")]
    InsufficientFundsForTransfer,
    /// thrown if creation transaction provides the init code bigger than init code size limit.
    #[error("max initcode size exceeded")]
    MaxInitCodeSizeExceeded,
    /// Represents the inability to cover max cost + value (account balance too low).
    #[error("insufficient funds for gas * price + value")]
    InsufficientFunds,
    /// Thrown when calculating gas usage
    #[error("gas uint64 overflow")]
    GasUintOverflow,
    /// Thrown if the transaction is specified to use less gas than required to start the
    /// invocation.
    #[error("intrinsic gas too low")]
    GasTooLow,
    /// Thrown if the transaction gas exceeds the limit
    #[error("intrinsic gas too high")]
    GasTooHigh,
    /// Thrown if a transaction is not supported in the current network configuration.
    #[error("transaction type not supported")]
    TxTypeNotSupported,
    /// Thrown to ensure no one is able to specify a transaction with a tip higher than the total
    /// fee cap.
    #[error("max priority fee per gas higher than max fee per gas")]
    TipAboveFeeCap,
    /// A sanity error to avoid huge numbers specified in the tip field.
    #[error("max priority fee per gas higher than 2^256-1")]
    TipVeryHigh,
    /// A sanity error to avoid huge numbers specified in the fee cap field.
    #[error("max fee per gas higher than 2^256-1")]
    FeeCapVeryHigh,
    /// Thrown post London if the transaction's fee is less than the base fee of the block
    #[error("max fee per gas less than block base fee")]
    FeeCapTooLow,
    /// Thrown if the sender of a transaction is a contract.
    #[error("sender is not an EOA")]
    SenderNoEOA,
    /// Gas limit was exceeded during execution.
    /// Contains the gas limit.
    #[error("out of gas: gas required exceeds allowance: {0}")]
    BasicOutOfGas(u64),
    /// Gas limit was exceeded during memory expansion.
    /// Contains the gas limit.
    #[error("out of gas: gas exhausted during memory expansion: {0}")]
    MemoryOutOfGas(u64),
    /// Gas limit was exceeded during precompile execution.
    /// Contains the gas limit.
    #[error("out of gas: gas exhausted during precompiled contract execution: {0}")]
    PrecompileOutOfGas(u64),
    /// An operand to an opcode was invalid or out of range.
    /// Contains the gas limit.
    #[error("out of gas: invalid operand to an opcode; {0}")]
    InvalidOperandOutOfGas(u64),
    /// Thrown if executing a transaction failed during estimate/call
    #[error(transparent)]
    Revert(RevertError),
    /// Unspecific EVM halt error.
    #[error("EVM error: {0:?}")]
    EvmHalt(HaltReason),
    /// Invalid chain id set for the transaction.
    #[error("invalid chain ID")]
    InvalidChainId,
    /// The transaction is before Spurious Dragon and has a chain ID
    #[error("transactions before Spurious Dragon should not have a chain ID")]
    OldLegacyChainId,
    /// The transitions is before Berlin and has access list
    #[error("transactions before Berlin should not have access list")]
    AccessListNotSupported,
    /// `max_fee_per_blob_gas` is not supported for blocks before the Cancun hardfork.
    #[error("max_fee_per_blob_gas is not supported for blocks before the Cancun hardfork")]
    MaxFeePerBlobGasNotSupported,
    /// `blob_hashes`/`blob_versioned_hashes` is not supported for blocks before the Cancun
    /// hardfork.
    #[error("blob_versioned_hashes is not supported for blocks before the Cancun hardfork")]
    BlobVersionedHashesNotSupported,
    /// Block `blob_base_fee` is greater than tx-specified `max_fee_per_blob_gas` after Cancun.
    #[error("max fee per blob gas less than block blob gas fee")]
    BlobFeeCapTooLow,
    /// Blob transaction has a versioned hash with an invalid blob
    #[error("blob hash version mismatch")]
    BlobHashVersionMismatch,
    /// Blob transaction has no versioned hashes
    #[error("blob transaction missing blob hashes")]
    BlobTransactionMissingBlobHashes,
    /// Blob transaction has too many blobs
    #[error("blob transaction exceeds max blobs per block; got {have}, max {max}")]
    TooManyBlobs {
        /// The maximum number of blobs allowed.
        max: usize,
        /// The number of blobs in the transaction.
        have: usize,
    },
    /// Blob transaction is a create transaction
    #[error("blob transaction is a create transaction")]
    BlobTransactionIsCreate,
    /// Optimism related error
    #[error(transparent)]
    #[cfg(feature = "optimism")]
    Optimism(#[from] OptimismInvalidTransactionError),
}

/// Optimism specific invalid transaction errors
#[cfg(feature = "optimism")]
#[derive(thiserror::Error, Debug)]
pub enum OptimismInvalidTransactionError {
    /// A deposit transaction was submitted as a system transaction post-regolith.
    #[error("no system transactions allowed after regolith")]
    DepositSystemTxPostRegolith,
    /// A deposit transaction halted post-regolith
    #[error("deposit transaction halted after regolith")]
    HaltedDepositPostRegolith,
}

impl RpcInvalidTransactionError {
    /// Returns the rpc error code for this error.
    const fn error_code(&self) -> i32 {
        match self {
            Self::InvalidChainId | Self::GasTooLow | Self::GasTooHigh => {
                EthRpcErrorCode::InvalidInput.code()
            }
            Self::Revert(_) => EthRpcErrorCode::ExecutionError.code(),
            _ => EthRpcErrorCode::TransactionRejected.code(),
        }
    }

    /// Converts the halt error
    ///
    /// Takes the configured gas limit of the transaction which is attached to the error
    pub(crate) const fn halt(reason: HaltReason, gas_limit: u64) -> Self {
        match reason {
            HaltReason::OutOfGas(err) => Self::out_of_gas(err, gas_limit),
            HaltReason::NonceOverflow => Self::NonceMaxValue,
            err => Self::EvmHalt(err),
        }
    }

    /// Converts the out of gas error
    pub(crate) const fn out_of_gas(reason: OutOfGasError, gas_limit: u64) -> Self {
        match reason {
            OutOfGasError::Basic => Self::BasicOutOfGas(gas_limit),
            OutOfGasError::Memory | OutOfGasError::MemoryLimit => Self::MemoryOutOfGas(gas_limit),
            OutOfGasError::Precompile => Self::PrecompileOutOfGas(gas_limit),
            OutOfGasError::InvalidOperand => Self::InvalidOperandOutOfGas(gas_limit),
        }
    }
}

impl From<RpcInvalidTransactionError> for ErrorObject<'static> {
    fn from(err: RpcInvalidTransactionError) -> Self {
        match err {
            RpcInvalidTransactionError::Revert(revert) => {
                // include out data if some
                rpc_err(
                    revert.error_code(),
                    revert.to_string(),
                    revert.output.as_ref().map(|out| out.as_ref()),
                )
            }
            err => rpc_err(err.error_code(), err.to_string(), None),
        }
    }
}

impl From<revm::primitives::InvalidTransaction> for RpcInvalidTransactionError {
    fn from(err: revm::primitives::InvalidTransaction) -> Self {
        use revm::primitives::InvalidTransaction;
        match err {
            InvalidTransaction::InvalidChainId => Self::InvalidChainId,
            InvalidTransaction::PriorityFeeGreaterThanMaxFee => Self::TipAboveFeeCap,
            InvalidTransaction::GasPriceLessThanBasefee => Self::FeeCapTooLow,
            InvalidTransaction::CallerGasLimitMoreThanBlock => Self::GasTooHigh,
            InvalidTransaction::CallGasCostMoreThanGasLimit => Self::GasTooHigh,
            InvalidTransaction::RejectCallerWithCode => Self::SenderNoEOA,
            InvalidTransaction::LackOfFundForMaxFee { .. } => Self::InsufficientFunds,
            InvalidTransaction::OverflowPaymentInTransaction => Self::GasUintOverflow,
            InvalidTransaction::NonceOverflowInTransaction => Self::NonceMaxValue,
            InvalidTransaction::CreateInitCodeSizeLimit => Self::MaxInitCodeSizeExceeded,
            InvalidTransaction::NonceTooHigh { .. } => Self::NonceTooHigh,
            InvalidTransaction::NonceTooLow { .. } => Self::NonceTooLow,
            InvalidTransaction::AccessListNotSupported => Self::AccessListNotSupported,
            InvalidTransaction::MaxFeePerBlobGasNotSupported => Self::MaxFeePerBlobGasNotSupported,
            InvalidTransaction::BlobVersionedHashesNotSupported => {
                Self::BlobVersionedHashesNotSupported
            }
            InvalidTransaction::BlobGasPriceGreaterThanMax => Self::BlobFeeCapTooLow,
            InvalidTransaction::EmptyBlobs => Self::BlobTransactionMissingBlobHashes,
            InvalidTransaction::BlobVersionNotSupported => Self::BlobHashVersionMismatch,
            InvalidTransaction::TooManyBlobs { max, have } => Self::TooManyBlobs { max, have },
            InvalidTransaction::BlobCreateTransaction => Self::BlobTransactionIsCreate,
            #[cfg(feature = "optimism")]
            InvalidTransaction::DepositSystemTxPostRegolith => {
                Self::Optimism(OptimismInvalidTransactionError::DepositSystemTxPostRegolith)
            }
            #[cfg(feature = "optimism")]
<<<<<<< HEAD
            InvalidTransaction::HaltedDepositPostRegolith => RpcInvalidTransactionError::Optimism(
                OptimismInvalidTransactionError::HaltedDepositPostRegolith,
            ),
            InvalidTransaction::InvalidAnchorTransaction => {
                RpcInvalidTransactionError::BlobTransactionIsCreate
            }
=======
            InvalidTransaction::HaltedDepositPostRegolith => {
                Self::Optimism(OptimismInvalidTransactionError::HaltedDepositPostRegolith)
            }
            // TODO(EOF)
            InvalidTransaction::EofCrateShouldHaveToAddress => todo!("EOF"),
>>>>>>> d786b459
        }
    }
}

impl From<reth_primitives::InvalidTransactionError> for RpcInvalidTransactionError {
    fn from(err: reth_primitives::InvalidTransactionError) -> Self {
        use reth_primitives::InvalidTransactionError;
        // This conversion is used to convert any transaction errors that could occur inside the
        // txpool (e.g. `eth_sendRawTransaction`) to their corresponding RPC
        match err {
            InvalidTransactionError::InsufficientFunds { .. } => Self::InsufficientFunds,
            InvalidTransactionError::NonceNotConsistent => Self::NonceTooLow,
            InvalidTransactionError::OldLegacyChainId => {
                // Note: this should be unreachable since Spurious Dragon now enabled
                Self::OldLegacyChainId
            }
            InvalidTransactionError::ChainIdMismatch => Self::InvalidChainId,
            InvalidTransactionError::Eip2930Disabled |
            InvalidTransactionError::Eip1559Disabled |
            InvalidTransactionError::Eip4844Disabled |
            InvalidTransactionError::TxTypeNotSupported => Self::TxTypeNotSupported,
            InvalidTransactionError::GasUintOverflow => Self::GasUintOverflow,
            InvalidTransactionError::GasTooLow => Self::GasTooLow,
            InvalidTransactionError::GasTooHigh => Self::GasTooHigh,
            InvalidTransactionError::TipAboveFeeCap => Self::TipAboveFeeCap,
            InvalidTransactionError::FeeCapTooLow => Self::FeeCapTooLow,
            InvalidTransactionError::SignerAccountHasBytecode => Self::SenderNoEOA,
        }
    }
}

/// Represents a reverted transaction and its output data.
///
/// Displays "execution reverted(: reason)?" if the reason is a string.
#[derive(Debug, Clone)]
pub struct RevertError {
    /// The transaction output data
    ///
    /// Note: this is `None` if output was empty
    output: Option<Bytes>,
}

// === impl RevertError ==

impl RevertError {
    /// Wraps the output bytes
    ///
    /// Note: this is intended to wrap an revm output
    pub fn new(output: Bytes) -> Self {
        if output.is_empty() {
            Self { output: None }
        } else {
            Self { output: Some(output) }
        }
    }

    const fn error_code(&self) -> i32 {
        EthRpcErrorCode::ExecutionError.code()
    }
}

impl std::fmt::Display for RevertError {
    fn fmt(&self, f: &mut std::fmt::Formatter<'_>) -> std::fmt::Result {
        f.write_str("execution reverted")?;
        if let Some(reason) = self.output.as_ref().and_then(|bytes| decode_revert_reason(bytes)) {
            write!(f, ": {reason}")?;
        }
        Ok(())
    }
}

impl std::error::Error for RevertError {}

/// A helper error type that's mainly used to mirror `geth` Txpool's error messages
#[derive(Debug, thiserror::Error)]
pub enum RpcPoolError {
    /// When the transaction is already known
    #[error("already known")]
    AlreadyKnown,
    /// When the sender is invalid
    #[error("invalid sender")]
    InvalidSender,
    /// When the transaction is underpriced
    #[error("transaction underpriced")]
    Underpriced,
    /// When the transaction pool is full
    #[error("txpool is full")]
    TxPoolOverflow,
    /// When the replacement transaction is underpriced
    #[error("replacement transaction underpriced")]
    ReplaceUnderpriced,
    /// When the transaction exceeds the block gas limit
    #[error("exceeds block gas limit")]
    ExceedsGasLimit,
    /// When a negative value is encountered
    #[error("negative value")]
    NegativeValue,
    /// When oversized data is encountered
    #[error("oversized data")]
    OversizedData,
    /// When the max initcode size is exceeded
    #[error("max initcode size exceeded")]
    ExceedsMaxInitCodeSize,
    /// Errors related to invalid transactions
    #[error(transparent)]
    Invalid(#[from] RpcInvalidTransactionError),
    /// Custom pool error
    #[error(transparent)]
    PoolTransactionError(Box<dyn PoolTransactionError>),
    /// Eip-4844 related error
    #[error(transparent)]
    Eip4844(#[from] Eip4844PoolTransactionError),
    /// Thrown if a conflicting transaction type is already in the pool
    ///
    /// In other words, thrown if a transaction with the same sender that violates the exclusivity
    /// constraint (blob vs normal tx)
    #[error("address already reserved")]
    AddressAlreadyReserved,
    /// Other unspecified error
    #[error(transparent)]
    Other(Box<dyn std::error::Error + Send + Sync>),
}

impl From<RpcPoolError> for ErrorObject<'static> {
    fn from(error: RpcPoolError) -> Self {
        match error {
            RpcPoolError::Invalid(err) => err.into(),
            error => internal_rpc_err(error.to_string()),
        }
    }
}

impl From<PoolError> for RpcPoolError {
    fn from(err: PoolError) -> Self {
        match err.kind {
            PoolErrorKind::ReplacementUnderpriced => Self::ReplaceUnderpriced,
            PoolErrorKind::FeeCapBelowMinimumProtocolFeeCap(_) => Self::Underpriced,
            PoolErrorKind::SpammerExceededCapacity(_) | PoolErrorKind::DiscardedOnInsert => {
                Self::TxPoolOverflow
            }
            PoolErrorKind::InvalidTransaction(err) => err.into(),
            PoolErrorKind::Other(err) => Self::Other(err),
            PoolErrorKind::AlreadyImported => Self::AlreadyKnown,
            PoolErrorKind::ExistingConflictingTransactionType(_, _) => Self::AddressAlreadyReserved,
        }
    }
}

impl From<InvalidPoolTransactionError> for RpcPoolError {
    fn from(err: InvalidPoolTransactionError) -> Self {
        match err {
            InvalidPoolTransactionError::Consensus(err) => Self::Invalid(err.into()),
            InvalidPoolTransactionError::ExceedsGasLimit(_, _) => Self::ExceedsGasLimit,
            InvalidPoolTransactionError::ExceedsMaxInitCodeSize(_, _) => {
                Self::ExceedsMaxInitCodeSize
            }
            InvalidPoolTransactionError::IntrinsicGasTooLow => {
                Self::Invalid(RpcInvalidTransactionError::GasTooLow)
            }
            InvalidPoolTransactionError::OversizedData(_, _) => Self::OversizedData,
            InvalidPoolTransactionError::Underpriced => Self::Underpriced,
            InvalidPoolTransactionError::Other(err) => Self::PoolTransactionError(err),
            InvalidPoolTransactionError::Eip4844(err) => Self::Eip4844(err),
            InvalidPoolTransactionError::Overdraft => {
                Self::Invalid(RpcInvalidTransactionError::InsufficientFunds)
            }
        }
    }
}

impl From<PoolError> for EthApiError {
    fn from(err: PoolError) -> Self {
        Self::PoolError(RpcPoolError::from(err))
    }
}

/// Errors returned from a sign request.
#[derive(Debug, thiserror::Error)]
pub enum SignError {
    /// Error occurred while trying to sign data.
    #[error("could not sign")]
    CouldNotSign,
    /// Signer for requested account not found.
    #[error("unknown account")]
    NoAccount,
    /// `TypedData` has invalid format.
    #[error("given typed data is not valid")]
    InvalidTypedData,
    /// Invalid transaction request in `sign_transaction`.
    #[error("invalid transaction request")]
    InvalidTransactionRequest,
    /// No chain ID was given.
    #[error("no chainid")]
    NoChainId,
}

/// Converts the evm [`ExecutionResult`] into a result where `Ok` variant is the output bytes if it
/// is [`ExecutionResult::Success`].
pub(crate) fn ensure_success(result: ExecutionResult) -> EthResult<Bytes> {
    match result {
        ExecutionResult::Success { output, .. } => Ok(output.into_data()),
        ExecutionResult::Revert { output, .. } => {
            Err(RpcInvalidTransactionError::Revert(RevertError::new(output)).into())
        }
        ExecutionResult::Halt { reason, gas_used } => {
            Err(RpcInvalidTransactionError::halt(reason, gas_used).into())
        }
    }
}

#[cfg(test)]
mod tests {
    use super::*;

    #[test]
    fn timed_out_error() {
        let err = EthApiError::ExecutionTimedOut(Duration::from_secs(10));
        assert_eq!(err.to_string(), "execution aborted (timeout = 10s)");
    }
}<|MERGE_RESOLUTION|>--- conflicted
+++ resolved
@@ -452,20 +452,14 @@
                 Self::Optimism(OptimismInvalidTransactionError::DepositSystemTxPostRegolith)
             }
             #[cfg(feature = "optimism")]
-<<<<<<< HEAD
-            InvalidTransaction::HaltedDepositPostRegolith => RpcInvalidTransactionError::Optimism(
-                OptimismInvalidTransactionError::HaltedDepositPostRegolith,
-            ),
+            InvalidTransaction::HaltedDepositPostRegolith => {
+                Self::Optimism(OptimismInvalidTransactionError::HaltedDepositPostRegolith)
+            }
             InvalidTransaction::InvalidAnchorTransaction => {
                 RpcInvalidTransactionError::BlobTransactionIsCreate
             }
-=======
-            InvalidTransaction::HaltedDepositPostRegolith => {
-                Self::Optimism(OptimismInvalidTransactionError::HaltedDepositPostRegolith)
-            }
             // TODO(EOF)
             InvalidTransaction::EofCrateShouldHaveToAddress => todo!("EOF"),
->>>>>>> d786b459
         }
     }
 }
